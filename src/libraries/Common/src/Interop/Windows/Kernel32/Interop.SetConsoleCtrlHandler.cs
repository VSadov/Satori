--- conflicted
+++ resolved
@@ -15,14 +15,10 @@
 
 #if DLLIMPORTGENERATOR_ENABLED
         [GeneratedDllImport(Libraries.Kernel32, SetLastError = true)]
-        internal static partial bool SetConsoleCtrlHandler(ConsoleCtrlHandlerRoutine handler, bool addOrRemove);
+        internal static partial bool SetConsoleCtrlHandler(delegate* unmanaged<int, BOOL> handler, bool addOrRemove);
 #else
         [DllImport(Libraries.Kernel32, SetLastError = true)]
-<<<<<<< HEAD
-        internal static extern bool SetConsoleCtrlHandler(ConsoleCtrlHandlerRoutine handler, bool addOrRemove);
+        internal static extern unsafe bool SetConsoleCtrlHandler(delegate* unmanaged<int, BOOL> HandlerRoutine, bool Add);
 #endif
-=======
-        internal static extern unsafe bool SetConsoleCtrlHandler(delegate* unmanaged<int, BOOL> HandlerRoutine, bool Add);
->>>>>>> bcae2959
     }
 }